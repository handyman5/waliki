--- conflicted
+++ resolved
@@ -17,10 +17,7 @@
 from flask.ext.login import (LoginManager, login_required, current_user,
                              login_user, logout_user)
 from flask.ext.script import Manager
-<<<<<<< HEAD
-from exts import cache
-=======
->>>>>>> 3c60ca48
+from extensions.cache import cache
 from signals import page_saved
 
 """
@@ -668,10 +665,7 @@
             page = wiki.get_bare(url)
         form.populate_obj(page)
         page.save()
-<<<<<<< HEAD
         page.delete_cache()
-=======
->>>>>>> 3c60ca48
         page_saved.send(page, message=form.message.data.encode('utf-8'))
         flash('"%s" was saved.' % page.title, 'success')
         return redirect(url_for('display', url=url))
