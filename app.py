# -*- coding: utf-8 -*-
import binascii
import hashlib
import os
import re
import textwrap
import markdown
import docutils.core
import docutils.io
import json
from functools import wraps
from flask import (Flask, render_template, flash, redirect, url_for, request,
                   abort)
from flask.ext.wtf import (Form, TextField, TextAreaField, PasswordField,
                           Required, ValidationError)
from flask.ext.login import (LoginManager, login_required, current_user,
                             login_user, logout_user)
from flask.ext.script import Manager

from exts import cache

"""
    Markup classes
    ~~~~~~~~~~~~~~
"""

<<<<<<< HEAD
class Markup(object):
    """ Base markup class."""
    NAME = 'Text'
    META_LINE = '%s: %s\n'
    EXTENSION = '.txt'
    HOWTO = """ """

    def __init__(self, raw_content):
        self.raw_content = raw_content

    def process(self):
        """
        return (html, body, meta) where HTML is the rendered output
        body is the the editable content (text), and meta is
        a dictionary with at least ['title', 'tags'] keys
        """
        raise NotImplementedError("override in a subclass")

    @classmethod
    def howto(cls):
        return cls(textwrap.dedent(cls.HOWTO)).process()[0]


class Markdown(Markup):
    NAME = 'markdown'
    META_LINE = '%s: %s\n'
    EXTENSION = '.md'
    HOWTO = """
        This editor is [markdown][] featured.

            * I am
            * a
            * list

        Turns into:

        * I am
        * a
        * list

        `**bold** and *italics*` turn into **bold** and *italics*. Very easy!

        Create links with `[Wiki](http://github.com/alexex/wiki)`. They turn into
        [Wiki][].

        Headers are as follows:

            # Level 1
            ## Level 2
            ### Level 3

        [markdown]: http://daringfireball.net/projects/markdown/
        [Wiki]: http://github.com/alexex/wiki
        """


    def process(self):
        # Processes Markdown text to HTML, returns original markdown text,
        # and adds meta
        md = markdown.Markdown(['codehilite', 'fenced_code', 'meta'])
        html = md.convert(self.raw_content)
        meta_lines, body = self.raw_content.split('\n\n', 1)
        meta = md.Meta
        return html, body, meta


class RestructuredText(Markup):
    NAME = 'restructuredtext'
    META_LINE = '.. %s: %s\n'
    EXTENSION = '.rst'
    HOWTO = """
        This editor is `reStructuredText`_ featured::

            * I am
            * a
            * list

        Turns into:

        *  I am
        *  a
        *  list

        ``**bold** and *italics*`` turn into **bold** and *italics*. Very easy!

        Create links with ```Wiki <http://github.com/alexex/wiki>`_``. They turn into
        `Wiki <https://github.com/alexex/wiki>`_.

        Headers are just any underline (and, optionally, overline). For example::

            Level 1
            *******

            Level 2
            -------

            Level 3
            +++++++

        .. _reStructuredText: http://docutils.sourceforge.net/rst.html
        """

    def process(self):
        settings = {'initial_header_level': 2,
                    'record_dependencies': True,
                    'stylesheet_path': None,
                    'link_stylesheet': True,
                    'syntax_highlight': 'short',
                    }
        html, _, deps = self._rst2html(self.raw_content, settings_overrides=settings)
        meta_lines, body = self.raw_content.split('\n\n', 1)
        meta = self._parse_meta(meta_lines.split('\n'))
        return html, body, meta

    def _rst2html(self, source, source_path=None, source_class=docutils.io.StringInput,
                  destination_path=None, reader=None, reader_name='standalone',
                  parser=None, parser_name='restructuredtext', writer=None,
                  writer_name='html', settings=None, settings_spec=None,
                  settings_overrides=None, config_section=None,
                  enable_exit_status=None):
        # Taken from Nikola
        # http://bit.ly/14CmQyh
        output, pub = docutils.core.publish_programmatically(
            source=source, source_path=source_path, source_class=source_class,
            destination_class=docutils.io.StringOutput,
            destination=None, destination_path=destination_path,
            reader=reader, reader_name=reader_name,
            parser=parser, parser_name=parser_name,
            writer=writer, writer_name=writer_name,
            settings=settings, settings_spec=settings_spec,
            settings_overrides=settings_overrides,
            config_section=config_section,
            enable_exit_status=enable_exit_status)
        return (pub.writer.parts['fragment'], pub.document.reporter.max_level,
                pub.settings.record_dependencies)


    def _parse_meta(self, lines):
        """ Parse Meta-Data. Taken from Python-Markdown"""
        META_RE = re.compile(r'^\.\.\s(?P<key>.*?): (?P<value>.*)')
        meta = {}
        key = None
        for line in lines:
            if line.strip() == '':
                continue
            m1 = META_RE.match(line)
            if m1:
                key = m1.group('key').lower().strip()
                value = m1.group('value').strip()
                try:
                    meta[key].append(value)
                except KeyError:
                    meta[key] = [value]
        return meta

=======
def convertMarkdown(content):
    # Processes Markdown text to HTML, returns original markdown text,
    # and adds meta
    md = markdown.Markdown(['codehilite', 'fenced_code', 'meta'])
    html = md.convert(content)
    body = content.split('\n\n', 1)[1]
    meta = md.Meta
    return html, body, meta
>>>>>>> e50167f1


"""
    Wiki classes
    ~~~~~~~~~~~~
"""
class Page(object):
    def __init__(self, path, url, new=False, markup=Markdown):
        self.path = path
        self.url = url
        self.markup = markup
        self._meta = {}
        if not new:
            self.load()
            self.render()

    def load(self):
        with open(self.path, 'rU') as f:
            self.content = self.markup(f.read().decode('utf-8'))

    def render(self):
        self._html, self.body, self._meta = self.content.process()

    def __repr__(self):
        return "%s(%s)" % (self.__class__.__name__, self.path)

    def save(self, update=True):
        folder = os.path.dirname(self.path)
        if not os.path.exists(folder):
            os.makedirs(folder)
        with open(self.path, 'w') as f:
            for key, value in self._meta.items():
                line = self.markup.META_LINE % (key, value)
                f.write(line.encode('utf-8'))
            f.write('\n'.encode('utf-8'))
            f.write(self.body.replace('\r\n', os.linesep).encode('utf-8'))
        if update:
            self.load()
            self.render()

    @property
    def meta(self):
        return self._meta

    def __getitem__(self, name):
        item = self._meta[name]
        if len(item) == 1:
            return item[0]
        print item
        return item

    def __setitem__(self, name, value):
        self._meta[name] = value

    @property
    def html(self):
        return self._html

    @cache.memoize()
    def __html__(self):
        return self.html

    def delete_cache(self):
        cache.delete(self.__html__.make_cache_key(self.__html__.uncached, self))

    @property
    def title(self):
        return self['title']

    @title.setter               # NOQA
    def title(self, value):
        self['title'] = value

    @property
    def tags(self):
        return self['tags']

    @tags.setter               # NOQA
    def tags(self, value):
        self['tags'] = value


class Wiki(object):
    def __init__(self, root, markup=Markdown):
        self.root = root
        self.markup = markup

    def path(self, url):
        return os.path.join(self.root, url + self.markup.EXTENSION)

    def exists(self, url):
        path = self.path(url)
        return os.path.exists(path)

    def get(self, url):
        path = os.path.join(self.root, url + self.markup.EXTENSION)
        if self.exists(url):
            return Page(path, url, markup=self.markup)
        return None

    def get_or_404(self, url):
        page = self.get(url)
        if page:
            return page
        abort(404)

    def get_bare(self, url):
        path = self.path(url)
        if self.exists(url):
            return False
        return Page(path, url, new=True, markup=self.markup)

    def move(self, url, newurl):
        os.rename(
            os.path.join(self.root, url) + self.markup.EXTENSION,
            os.path.join(self.root, newurl) + self.markup.EXTENSION
        )

    def delete(self, url):
        path = self.path(url)
        if not self.exists(url):
            return False
        print path
        os.remove(path)
        return True

    def index(self, attr=None):
        def _walk(directory, path_prefix=()):
            for name in os.listdir(directory):
                fullname = os.path.join(directory, name)
                if os.path.isdir(fullname):
                    _walk(fullname, path_prefix + (name,))
                elif name.endswith(self.markup.EXTENSION):
                    if not path_prefix:
                        url = name[:-3]
                    else:
                        url = os.path.join(path_prefix[0], name[:-3])
                    if attr:
                        pages[getattr(page, attr)] = page
                    else:
                        pages.append(Page(fullname, url.replace('\\', '/')))
        if attr:
            pages = {}
        else:
            pages = []
        _walk(self.root)
        if not attr:
            return sorted(pages, key=lambda x: x.title.lower())
        return pages

    def get_by_title(self, title):
        pages = self.index(attr='title')
        return pages.get(title)

    def get_tags(self):
        pages = self.index()
        tags = {}
        for page in pages:
            pagetags = page.tags.split(',')
            for tag in pagetags:
                tag = tag.strip()
                if tag == '':
                    continue
                elif tags.get(tag):
                    tags[tag].append(page)
                else:
                    tags[tag] = [page]
        return tags

    def index_by_tag(self, tag):
        pages = self.index()
        tagged = []
        for page in pages:
            if tag in page.tags:
                tagged.append(page)
        return sorted(tagged, key=lambda x: x.title.lower())

    def search(self, term, attrs=['title', 'tags', 'body']):
        pages = self.index()
        regex = re.compile(term)
        matched = []
        for page in pages:
            for attr in attrs:
                if regex.search(getattr(page, attr)):
                    matched.append(page)
                    break
        return matched


"""
    User classes & helpers
    ~~~~~~~~~~~~~~~~~~~~~~
"""


class UserManager(object):
    """A very simple user Manager, that saves it's data as json."""
    def __init__(self, path):
        self.file = os.path.join(path, 'users.json')

    def read(self):
        if not os.path.exists(self.file):
            return {}
        with open(self.file) as f:
            data = json.loads(f.read())
        return data

    def write(self, data):
        with open(self.file, 'w') as f:
            f.write(json.dumps(data, indent=2))

    def add_user(self, name, password,
                 active=True, roles=[], authentication_method=None):
        users = self.read()
        if users.get(name):
            return False
        if authentication_method is None:
            authentication_method = get_default_authentication_method()
        new_user = {
            'active': active,
            'roles': roles,
            'authentication_method': authentication_method,
            'authenticated': False
        }
        # Currently we have only two authentication_methods: cleartext and
        # hash. If we get more authentication_methods, we will need to go to a
        # strategy object pattern that operates on User.data.
        if authentication_method == 'hash':
            new_user['hash'] = make_salted_hash(password)
        elif authentication_method == 'cleartext':
            new_user['password'] = password
        else:
            raise NotImplementedError(authentication_method)
        users[name] = new_user
        self.write(users)
        userdata = users.get(name)
        return User(self, name, userdata)

    def get_user(self, name):
        users = self.read()
        userdata = users.get(name)
        if not userdata:
            return None
        return User(self, name, userdata)

    def delete_user(self, name):
        users = self.read()
        if not users.pop(name, False):
            return False
        self.write(users)
        return True

    def update(self, name, userdata):
        data = self.read()
        data[name] = userdata
        self.write(data)


class User(object):
    def __init__(self, manager, name, data):
        self.manager = manager
        self.name = name
        self.data = data

    def get(self, option):
        return self.data.get(option)

    def set(self, option, value):
        self.data[option] = value
        self.save()

    def save(self):
        self.manager.update(self.name, self.data)

    def is_authenticated(self):
        return self.data.get('authenticated')

    def is_active(self):
        return self.data.get('active')

    def is_anonymous(self):
        return False

    def get_id(self):
        return self.name

    def check_password(self, password):
        """Return True, return False, or raise NotImplementedError if the
        authentication_method is missing or unknown."""
        authentication_method = self.data.get('authentication_method', None)
        if authentication_method is None:
            authentication_method = get_default_authentication_method()
        # See comment in UserManager.add_user about authentication_method.
        if authentication_method == 'hash':
            result = check_hashed_password(password, self.get('hash'))
        elif authentication_method == 'cleartext':
            result = (self.get('password') == password)
        else:
            raise NotImplementedError(authentication_method)
        return result


def get_default_authentication_method():
    return app.config.get('DEFAULT_AUTHENTICATION_METHOD', 'cleartext')


def make_salted_hash(password, salt=None):
    if not salt:
        salt = os.urandom(64)
    d = hashlib.sha512()
    d.update(salt[:32])
    d.update(password)
    d.update(salt[32:])
    return binascii.hexlify(salt) + d.hexdigest()


def check_hashed_password(password, salted_hash):
    salt = binascii.unhexlify(salted_hash[:128])
    return make_salted_hash(password, salt) == salted_hash


def protect(f):
    @wraps(f)
    def wrapper(*args, **kwargs):
        if app.config.get('PRIVATE') and not current_user.is_authenticated():
            return loginmanager.unauthorized()
        return f(*args, **kwargs)
    return wrapper


"""
    Forms
    ~~~~~
"""


class URLForm(Form):
    url = TextField('', [Required()])

    def validate_url(form, field):
        if wiki.exists(field.data):
            raise ValidationError('The URL "%s" exists already.' % field.data)

    def clean_url(self, url):
        # Cleans the url and corrects various errors.
        # Remove multiple spaces and leading and trailing spaces
        pageStub = re.sub('[ ]{2,}', ' ', url).strip()
        # Changes spaces to underscores and make everything lowercase
        pageStub = pageStub.lower().replace(' ', '_')
        # Corrects Windows style folders
        pageStub = pageStub.replace('\\\\', '/').replace('\\', '/')
        return pageStub


class SearchForm(Form):
    term = TextField('', [Required()])


class EditorForm(Form):
    title = TextField('', [Required()])
    body = TextAreaField('', [Required()])
    tags = TextField('')


class LoginForm(Form):
    name = TextField('', [Required()])
    password = PasswordField('', [Required()])

    def validate_name(form, field):
        user = users.get_user(field.data)
        if not user:
            raise ValidationError('This username does not exist.')

    def validate_password(form, field):
        user = users.get_user(form.name.data)
        if not user:
            return
        if not user.check_password(field.data):
            raise ValidationError('Username and password do not match.')


"""
    Application Setup
    ~~~~~~~~~
"""

app = Flask(__name__)
app.debug = True
app.config['CONTENT_DIR'] = 'content'
app.config['TITLE'] = 'wiki'
app.config['MARKUP'] = 'markdown'  # or 'restructucturedtext'
try:
    app.config.from_pyfile(
        os.path.join(app.config.get('CONTENT_DIR'), 'config.py')
    )
except IOError:
    print ("Startup Failure: You need to place a "
           "config.py in your content directory.")
CACHE_DIR = os.path.join(app.config.get('CONTENT_DIR'), 'cache')
cache.init_app(app, config={'CACHE_TYPE': 'filesystem', 'CACHE_DIR': CACHE_DIR})
manager = Manager(app)

loginmanager = LoginManager()
loginmanager.init_app(app)
loginmanager.login_view = 'user_login'
markup = dict([(klass.NAME, klass) for klass in
               Markup.__subclasses__()])[app.config.get('MARKUP')]
wiki = Wiki(app.config.get('CONTENT_DIR'), markup)

users = UserManager(app.config.get('CONTENT_DIR'))


@loginmanager.user_loader
def load_user(name):
    return users.get_user(name)


"""
    Routes
    ~~~~~~
"""

@app.route('/')
@protect
def home():
    page = wiki.get('home')
    if page:
        return display('home')
    return render_template('home.html')


@app.route('/index/')
@protect
def index():
    pages = wiki.index()
    return render_template('index.html', pages=pages)


@app.route('/<path:url>/')
@protect
def display(url):
    page = wiki.get_or_404(url)
    return render_template('page.html', page=page)


@app.route('/create/', methods=['GET', 'POST'])
@protect
def create():
    form = URLForm()
    if form.validate_on_submit():
        return redirect(url_for('edit', url=form.clean_url(form.url.data)))
    return render_template('create.html', form=form)


@app.route('/edit/<path:url>/', methods=['GET', 'POST'])
@protect
def edit(url):
    page = wiki.get(url)
    form = EditorForm(obj=page)
    if form.validate_on_submit():
        if not page:
            page = wiki.get_bare(url)
        form.populate_obj(page)
        page.save()
        page.delete_cache()
        flash('"%s" was saved.' % page.title, 'success-once')
        return redirect(url_for('display', url=url))
    return render_template('editor.html', form=form, page=page,
                           markup=markup)


@app.route('/preview/', methods=['POST'])
@protect
def preview():
    a = request.form
    data = {}
    data['html'], data['body'], data['meta'] = markup(a['body']).process()
    return data['html']


@app.route('/move/<path:url>/', methods=['GET', 'POST'])
@protect
def move(url):
    page = wiki.get_or_404(url)
    form = URLForm(obj=page)
    if form.validate_on_submit():
        newurl = form.url.data
        wiki.move(url, newurl)
        return redirect(url_for('.display', url=newurl))
    return render_template('move.html', form=form, page=page)


@app.route('/delete/<path:url>/')
@protect
def delete(url):
    page = wiki.get_or_404(url)
    wiki.delete(url)
    flash('Page "%s" was deleted.' % page.title, 'success')
    return redirect(url_for('home'))


@app.route('/tags/')
@protect
def tags():
    tags = wiki.get_tags()
    return render_template('tags.html', tags=tags)


@app.route('/tag/<string:name>/')
@protect
def tag(name):
    tagged = wiki.index_by_tag(name)
    return render_template('tag.html', pages=tagged, tag=name)


@app.route('/search/', methods=['GET', 'POST'])
@protect
def search():
    form = SearchForm()
    if form.validate_on_submit():
        results = wiki.search(form.term.data)
        return render_template('search.html', form=form,
                               results=results, search=form.term.data)
    return render_template('search.html', form=form, search=None)


@app.route('/user/login/', methods=['GET', 'POST'])
def user_login():
    form = LoginForm()
    if form.validate_on_submit():
        user = users.get_user(form.name.data)
        login_user(user)
        user.set('authenticated', True)
        flash('Login successful.', 'success')
        return redirect(request.args.get("next") or url_for('index'))
    return render_template('login.html', form=form)


@app.route('/user/logout/')
@login_required
def user_logout():
    current_user.set('authenticated', False)
    logout_user()
    flash('Logout successful.', 'success')
    return redirect(url_for('index'))


@app.route('/user/')
def user_index():
    pass


@app.route('/user/create/')
def user_create():
    pass


@app.route('/user/<int:user_id>/')
def user_admin(user_id):
    pass


@app.route('/user/delete/<int:user_id>/')
def user_delete(user_id):
    pass


if __name__ == '__main__':
    manager.run()<|MERGE_RESOLUTION|>--- conflicted
+++ resolved
@@ -24,7 +24,6 @@
     ~~~~~~~~~~~~~~
 """
 
-<<<<<<< HEAD
 class Markup(object):
     """ Base markup class."""
     NAME = 'Text'
@@ -179,18 +178,6 @@
                 except KeyError:
                     meta[key] = [value]
         return meta
-
-=======
-def convertMarkdown(content):
-    # Processes Markdown text to HTML, returns original markdown text,
-    # and adds meta
-    md = markdown.Markdown(['codehilite', 'fenced_code', 'meta'])
-    html = md.convert(content)
-    body = content.split('\n\n', 1)[1]
-    meta = md.Meta
-    return html, body, meta
->>>>>>> e50167f1
-
 
 """
     Wiki classes
